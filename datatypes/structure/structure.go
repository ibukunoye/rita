package structure

import (
	"gopkg.in/mgo.v2/bson"
)

type (
	//Host describes a computer interface found in the
	//network traffic being analyzed
	Host struct {
<<<<<<< HEAD
		ID    bson.ObjectId `bson:"_id,omitempty"`
		Ip    string        `bson:"ip"`
		Local bool          `bson:"local"`
		IPv4  bool          `bson:"ipv6"`
=======
		Ip    string `bson:"ip"`
		Local bool   `bson:"local"`
>>>>>>> 9bf847ce
	}

	//UniqueConnection describes a pair of computer interfaces which contacted
	//each other over the observation period
	UniqueConnection struct {
		ID              bson.ObjectId `bson:"_id,omitempty"`
		ConnectionCount int           `bson:"connection_count"`
		Src             string        `bson:"src"`
		Dst             string        `bson:"dst"`
		LocalSrc        bool          `bson:"local_src"`
		LocalDst        bool          `bson:"local_dst"`
		TotalBytes      int           `bson:"total_bytes"`
		AverageBytes    float32       `bson:"average_bytes"`
		TotalDuration   float32       `bson:"total_duration"`
	}

	//srcIPGroup holds information used to find the number of unique connections,
	//total connections, and total bytes for a blacklisted url, but are grouped by
	//the ip that connected to the blacklisted url
	SrcIPGroup struct {
		ID         bson.ObjectId `bson:"_id,omitempty"`
		TotalBytes int           `bson:"total_bytes"`
		TotalConns int           `bson:"total_conn"`
	}
)<|MERGE_RESOLUTION|>--- conflicted
+++ resolved
@@ -8,15 +8,10 @@
 	//Host describes a computer interface found in the
 	//network traffic being analyzed
 	Host struct {
-<<<<<<< HEAD
 		ID    bson.ObjectId `bson:"_id,omitempty"`
-		Ip    string        `bson:"ip"`
+		IP    string        `bson:"ip"`
 		Local bool          `bson:"local"`
 		IPv4  bool          `bson:"ipv6"`
-=======
-		Ip    string `bson:"ip"`
-		Local bool   `bson:"local"`
->>>>>>> 9bf847ce
 	}
 
 	//UniqueConnection describes a pair of computer interfaces which contacted
@@ -32,13 +27,4 @@
 		AverageBytes    float32       `bson:"average_bytes"`
 		TotalDuration   float32       `bson:"total_duration"`
 	}
-
-	//srcIPGroup holds information used to find the number of unique connections,
-	//total connections, and total bytes for a blacklisted url, but are grouped by
-	//the ip that connected to the blacklisted url
-	SrcIPGroup struct {
-		ID         bson.ObjectId `bson:"_id,omitempty"`
-		TotalBytes int           `bson:"total_bytes"`
-		TotalConns int           `bson:"total_conn"`
-	}
 )