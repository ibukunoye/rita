package useragent

import (
	"github.com/ocmdev/rita/config"
	"github.com/ocmdev/rita/database"

	"gopkg.in/mgo.v2/bson"
)

//BuildUserAgentCollection performs frequency analysis on user agents
func BuildUserAgentCollection(res *database.Resources) {
	// Create the aggregate command
	sourceCollectionName,
		newCollectionName,
		newCollectionKeys,
		pipeline := getUserAgentCollectionScript(res.System)

	// Create it
	err := res.DB.CreateCollection(newCollectionName, newCollectionKeys)
	if err != "" {
		res.Log.Error("Failed: ", newCollectionName, err)
		return
	}

	ssn := res.DB.Session.Copy()
	defer ssn.Close()

	// Aggregate it!
	res.DB.AggregateCollection(sourceCollectionName, ssn, pipeline)
}

func getUserAgentCollectionScript(sysCfg *config.SystemConfig) (string, string, []string, []bson.D) {
	// Name of source collection which will be aggregated into the new collection
<<<<<<< HEAD
	sourceCollectionName := sysCfg.StructureConfig.HttpTable
=======
	source_collection_name := sysCfg.StructureConfig.HTTPTable
>>>>>>> f57d5fc3

	// Name of the new collection
	newCollectionName := sysCfg.UserAgentConfig.UserAgentTable

	// Desired indeces
	keys := []string{"-times_used"}

	// First aggregation script
	// nolint: vet
	pipeline := []bson.D{
		{
			{"$group", bson.D{
				{"_id", "$user_agent"},
				{"times_used", bson.D{
					{"$sum", 1},
				}},
			}},
		},
		{
			{"$project", bson.D{
				{"_id", 0},
				{"user_agent", "$_id"},
				{"times_used", 1},
			}},
		},
		{
			{"$out", newCollectionName},
		},
	}

	return sourceCollectionName, newCollectionName, keys, pipeline
}<|MERGE_RESOLUTION|>--- conflicted
+++ resolved
@@ -31,11 +31,7 @@
 
 func getUserAgentCollectionScript(sysCfg *config.SystemConfig) (string, string, []string, []bson.D) {
 	// Name of source collection which will be aggregated into the new collection
-<<<<<<< HEAD
-	sourceCollectionName := sysCfg.StructureConfig.HttpTable
-=======
-	source_collection_name := sysCfg.StructureConfig.HTTPTable
->>>>>>> f57d5fc3
+	sourceCollectionName := sysCfg.StructureConfig.HTTPTable
 
 	// Name of the new collection
 	newCollectionName := sysCfg.UserAgentConfig.UserAgentTable
