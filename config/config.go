--- conflicted
+++ resolved
@@ -13,29 +13,6 @@
 
 type (
 	SystemConfig struct {
-<<<<<<< HEAD
-		LogType                 string         `yaml:"LogType"`
-		GNUNetcatPath           string         `yaml:"GNUNetcatPath"`
-		BaseInstallDirectory    string         `yaml:"BaseInstallDirectory"`
-		BatchSize               int            `yaml:"BatchSize"`
-		DB                      string         `yaml:"Database"`
-		HostIntelDB             string         `yaml:"HostIntelDB"`
-		ExternalHostsCollection string         `yaml:"ExternalHostsCollection"`
-		DatabaseHost            string         `yaml:"DatabaseHost"`
-		LogLevel                int            `yaml:"LogLevel"`
-		Prefetch                float64        `yaml:"Prefetch"`
-		Whitelist               []string       `yaml:"WhiteList"`
-		ImportWhitelist         bool           `yaml:"ImportWhitelist"`
-		BlacklistedConfig       BlacklistedCfg `yaml:"BlackListed"`
-		DnsConfig               DnsCfg         `yaml:"Dns"`
-		DurationConfig          DurationCfg    `yaml:"Duration"`
-		ScanningConfig          ScanningCfg    `yaml:"Scanning"`
-		StructureConfig         StructureCfg   `yaml:"Structure"`
-		TBDConfig               TBDCfg         `yaml:"TBD"`
-		UrlsConfig              UrlsCfg        `yaml:"Urls"`
-		UserAgentConfig         UserAgentCfg   `yaml:"UserAgent"`
-		BroConfig               BroCfg         `yaml:"Bro"`
-=======
 		LogType           string         `yaml:"LogType"`
 		GNUNetcatPath     string         `yaml:"GNUNetcatPath"`
 		BatchSize         int            `yaml:"BatchSize"`
@@ -54,7 +31,6 @@
 		UrlsConfig        UrlsCfg        `yaml:"Urls"`
 		UserAgentConfig   UserAgentCfg   `yaml:"UserAgent"`
 		BroConfig         BroCfg         `yaml:"Bro"`
->>>>>>> f9c45fb1
 	}
 
 	StructureCfg struct {
